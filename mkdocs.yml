--- conflicted
+++ resolved
@@ -2,16 +2,8 @@
 
 nav:
   - 'Home': 'index.md'
-<<<<<<< HEAD
-  - 'Theory' :
-    - 'Overview' : 'theory/overview.md'
-    - 'Systems from R&I' : 'theory/systems.md'
-    - 'Differences with R&I' : 'theory/differences.md'
-  - 'Getting started': 
-=======
   - 'Getting started':
     - 'Overview' : 'getting_started/overview.md'
->>>>>>> b07401f1
     - 'Installation': 'getting_started/installation.md'
     - 'Python': 'getting_started/python.md'
   - 'Usage':
@@ -26,12 +18,9 @@
     - 'Func Callers': 'advanced_usage/func_callers.md'
     - 'Troubleshooting': 'advanced_usage/troubleshooting.md'
     - 'Equality': 'advanced_usage/view_equality_and_equivalence.md'
-<<<<<<< HEAD
-=======
   - 'Theory' :
     - 'Systems from R&I' : 'theory/systems.md'
     - 'Differences with R&I' : 'theory/differences.md'
->>>>>>> b07401f1
   - 'Reference':
     - 'Overview': 'reference/overview.md'
     - 'Case Index': 'reference/case_index.md'
